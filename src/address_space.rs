use std::sync::Arc;

use crate::data_source::DataSource;

<<<<<<< HEAD
pub const PAGE_SIZE: usize = 4096;
pub const VADDR_MAX: usize = (1 << 38) - 1;
=======

pub const PAGE_SIZE: usize = 4096;
pub const VADDR_MAX: usize = (1 << 38) - 1; // 2^39 is RISC target. 2^27-1 VA's. Each VA is 9 * 3 VPN bit offsets, and 12 page offset bits..*
>>>>>>> c9e06977

type VirtualAddress = usize;

struct MapEntry<'a> {
    source: Arc<dyn DataSource + 'a>,
    offset: usize,
    span: usize,
    addr: usize,
    flags: FlagBuilder
}

<<<<<<< HEAD
impl MapEntry {
    #[must_use] // <- not using return value of "new" doesn't make sense, so warn
    pub fn new(source: Arc<dyn DataSource>, offset: usize, span: usize, addr: usize, flags: FlagBuilder) -> MapEntry {
=======
impl<'a> MapEntry<'a> {
    #[must_use] // <- not using return value of "new" doesn't make sense, so warn
    pub fn new(source: Arc<dyn DataSource + 'a>, offset: usize, span: usize, addr: usize, flags: FlagBuilder) -> MapEntry<'a> {
>>>>>>> c9e06977
        MapEntry {
            source: source.clone(),
            offset,
            span,
            addr,
            flags,
        }
    }
}


/// An address space. Can't live longer than the MapEntries in it?
pub struct AddressSpace<'b>{
    name: String,
<<<<<<< HEAD
    mappings: Vec<MapEntry>, // see below for comments
=======
    mappings: Vec<MapEntry<'b>>, // see below for comments
>>>>>>> c9e06977
}

// comments about storing mappings
// Most OS code uses doubly-linked lists to store sparse data structures like
// an address space's mappings.
// Using Rust's built-in LinkedLists is fine. See https://doc.rust-lang.org/std/collections/struct.LinkedList.html
// But if you really want to get the zen of Rust, this is a really good read, written by the original author
// of that very data structure: https://rust-unofficial.github.io/too-many-lists/

// So, feel free to come up with a different structure, either a classic Rust collection,
// from a crate (but remember it needs to be #no_std compatible), or even write your own.
// See this ticket from Riley: https://github.com/dylanmc/cs393_vm_api/issues/10

impl<'c> AddressSpace<'c> {
    #[must_use]
    pub fn new(name: &str) -> Self {
        Self {
            name: name.to_string(),
            mappings: Vec::new(), // <- here I changed from LinkedList, for reasons
        } // I encourage you to try other sparse representations - trees, DIY linked lists, ...
    }

    /// Add a mapping from a `DataSource` into this `AddressSpace`.
    ///
    /// # Errors
    /// If the desired mapping is invalid.
    /// TODO: how does our test in lib.rs succeed?
<<<<<<< HEAD
    // pub fn add_mapping<'a, D: DataSource + 'a>(
    //     &'a mut self,
    pub fn add_mapping<D: DataSource + 'static>(
=======
    /// ANSWER: The test in lib.rs makes two mapppings — one at addr 0 of span 1, the other at addr PAGE_SIZE with span 0.
    /// The test asserts that the first mapping doesn't return 0, which is true because we return addr_iter + PAGE_SIZE, 
    /// which = 2*PAGE_SIZE when offset is 0 and span is 1. The second mapping 
    // pub fn add_mapping<'a, D: DataSource + 'a>(
    //     &'a mut self,
    pub fn add_mapping<D: DataSource + 'c>(
>>>>>>> c9e06977
        &mut self,
        source: Arc<D>,
        offset: usize,
        span: usize,
        flags: FlagBuilder,
    ) -> Result<VirtualAddress, &str> {
<<<<<<< HEAD
        let mut addr_iter = PAGE_SIZE; // let's not map page 0
        let mut gap;
        for mapping in &self.mappings {
            gap = mapping.addr - addr_iter;
            if gap > span + 2 * PAGE_SIZE {
                break;
            }
            addr_iter = mapping.addr + mapping.span;
        }
        if addr_iter + span + 2 * PAGE_SIZE < VADDR_MAX {
            let mapping_addr = addr_iter + PAGE_SIZE;
            let new_mapping = MapEntry::new(source, offset, span, mapping_addr, flags);
            self.mappings.push(new_mapping);
            self.mappings.sort_by(|a, b| a.addr.cmp(&b.addr));
            return Ok(mapping_addr);
=======
        let mut addr_iter = PAGE_SIZE; // let's not map page 0. addr_iter our running placeholder for where there might be space in the memory.
        let mut gap;
        for mapping in &self.mappings { // look to the next mapping
            gap = mapping.addr - addr_iter; // difference between next mapping & current empty space
            if gap > span + 2 * PAGE_SIZE { // can fit this mapping (span) with empty page each side
                break;
            }
            addr_iter = mapping.addr + mapping.span; // couldn't fit between current guess and this mapping, try next guess at the end of this mapping
            // ROUND UP TO THE NEAREST PAGE
            if addr_iter % PAGE_SIZE != 0 {
                let multiples: usize = addr_iter / PAGE_SIZE;
                addr_iter = (multiples + 1) * PAGE_SIZE;
            }
        }
        if addr_iter + span + 2 * PAGE_SIZE < VADDR_MAX { // 1 blank page on either side. Span for how much this mapping needs. addr_iter for where it can go
            let mapping_addr = addr_iter + PAGE_SIZE; // 1 blank page before.
            let new_mapping: MapEntry = MapEntry::new(source, offset, span, mapping_addr, flags);
            self.mappings.push(new_mapping); // add new mapping to end
            self.mappings.sort_by(|a, b| a.addr.cmp(&b.addr)); // put it in order of addresses
            return Ok(mapping_addr); // no error, result type of usize (called VirtualAddress)
>>>>>>> c9e06977
        }
        Err("out of address space!")
    }

    /// Add a mapping from `DataSource` into this `AddressSpace` starting at a specific address.
    ///
    /// # Errors
    /// If there is insufficient room subsequent to `start`.
<<<<<<< HEAD
    pub fn add_mapping_at<D: DataSource + 'static>(
=======
    pub fn add_mapping_at<D: DataSource + 'c>(
>>>>>>> c9e06977
        &mut self,
        source: Arc<D>,
        offset: usize,
        span: usize,
        start: VirtualAddress,
        flags: FlagBuilder
    ) -> Result<(), &str> {
        // check whether there's space for mapping
        let mut next_mapping: usize = 0;
        for mapping in &self.mappings {
            next_mapping = mapping.addr;
            if next_mapping > start {
                break;
            }
        }
        if start + span + 2*PAGE_SIZE < next_mapping {  // there's space! 
            let new_mapping: MapEntry = MapEntry::new(source, offset, span, start, flags);
            self.mappings.push(new_mapping); // add new mapping to end
            self.mappings.sort_by(|a, b| a.addr.cmp(&b.addr)); // put it in order of addresses
            Ok(())
        } else {
            Err("Not enough space after 'start' to map here.")
        }

    }

    /// Remove the mapping to `DataSource` that starts at the given address.
    ///
    /// # Errors
    /// If the mapping could not be removed.
    pub fn remove_mapping<D: DataSource>(
<<<<<<< HEAD
        &self,
=======
        &mut self,
>>>>>>> c9e06977
        source: Arc<D>,
        start: VirtualAddress,
    ) -> Result<(), &str> {
        // iterate through mappings, find the given address? remove that mapping?
        for (mapping_num,mapping) in (&self.mappings).iter().enumerate() {
            if mapping.addr == start {
                self.mappings.remove(mapping_num);
                return Ok(());
            }
        }
        Err("no mapping found starting at that address.")
    }

    /// Look up the DataSource and offset within that DataSource by a
    /// VirtualAddress / AccessType in this AddressSpace
    ///
    /// # Errors
    /// If this VirtualAddress does not have a valid mapping in &self,
    /// or if this AccessType is not permitted by the mapping
    pub fn get_source_for_addr<D: DataSource>(
        &self,
        addr: VirtualAddress,
        access_type: FlagBuilder,
<<<<<<< HEAD
    ) -> Result<(Arc<D>, usize), &str> {
        todo!();
    }

    /// Helper function for looking up mappings
    fn get_mapping_for_addr(&self, addr: VirtualAddress) -> Result<MapEntry, &str> {
        todo!();
=======
    ) -> Result<(Arc<dyn DataSource + 'c>, usize), &str> {
        for mapping in &self.mappings {
            if mapping.addr == addr {
                // if access_type not one of the flags in mapping.flags. Err
                if mapping.flags.check_access_perms(access_type) {
                    return Ok((mapping.source.clone(), mapping.offset)); // lifetime bug! why does returning a cloned &MapEntry require Address Space to outlive static?
                    // PROBLEM: Address Space, with lifetime 'a, serves a public function that returns an Arc to a Data Source
                    // Rust is worried that returning the Arc to the Data Source will create a dangling reference.
                    // dangling reference or double de-allocate?
                    // CURRENT LIFETIME BOUNDS:
                    // Map Entry cannot outlive internal Data Source
                    // Address Space cannot outlive internal Map Entries
                    // why then it is a problem for a data source to outlive address space?
                }
            }
        }
        todo!()
    }

    /// Helper function for looking up mappings - I don't use...
    fn get_mapping_for_addr(&self, addr: VirtualAddress) -> Result<&MapEntry, &str> {
        for (mapping_num, mapping) in (&self.mappings).iter().enumerate() {
            if mapping_num == addr {
                return Ok(mapping)
            }
        }
        Err("no mapping found at that address")
>>>>>>> c9e06977
    }
}

/// Build flags for address space maps.
///
/// We recommend using this builder type as follows:
/// ```
/// # use reedos_address_space::FlagBuilder;
/// let flags = FlagBuilder::new()
///     .toggle_read()
///     .toggle_write();
/// ```
#[derive(Clone, Copy, Debug, Default, PartialEq, Eq)]
#[allow(clippy::struct_excessive_bools)] // clippy is wrong: bools are more readable than enums
                                         // here because these directly correspond to yes/no
                                         // hardware flags
pub struct FlagBuilder {
    // TODO: should there be some sanity checks that conflicting flags are never toggled? can we do
    // this at compile-time? (the second question is maybe hard)
    read: bool,
    write: bool,
    execute: bool,
    cow: bool,
    private: bool,
    shared: bool,
}

impl FlagBuilder {
    pub fn check_access_perms(&self, access_perms: FlagBuilder) -> bool {
        if access_perms.read && !self.read || access_perms.write && !self.write || access_perms.execute && !self.execute {
            return false;
        }    
        true    
    }

    pub fn is_valid(&self) -> bool {
        if self.private && self.shared {
            return false;
        }
        if self.cow && self.write { // for COW to work, write needs to be off until after the copy
            return false;
        }
        return true;
    }
}
/// Create a constructor and toggler for a `FlagBuilder` object. Will capture attributes, including documentation
/// comments and apply them to the generated constructor.
macro_rules! flag {
    (
        $flag:ident,
        $toggle:ident
    ) => {
        #[doc=concat!("Turn on only the ", stringify!($flag), " flag.")]
        #[must_use]
        pub fn $flag() -> Self {
            Self {
                $flag: true,
                ..Self::default()
            }
        }

        #[doc=concat!("Toggle the ", stringify!($flag), " flag.")]
        #[must_use]
        pub const fn $toggle(self) -> Self {
            Self {
                $flag: !self.$flag,
                ..self
            }
        }
    };
}

impl FlagBuilder {
    /// Create a new `FlagBuilder` with all flags toggled off.
    #[must_use]
    pub fn new() -> Self {
        Self::default()
    }

    flag!(read, toggle_read);
    flag!(write, toggle_write);
    flag!(execute, toggle_execute);
    flag!(cow, toggle_cow);
    flag!(private, toggle_private);
    flag!(shared, toggle_shared);

    #[must_use]
    /// Combine two `FlagBuilder`s by boolean or-ing each of their flags.
    ///
    /// This is, somewhat counter-intuitively, named `and`, so that the following code reads
    /// correctly:
    ///
    /// ```
    /// # use reedos_address_space::FlagBuilder;
    /// let read = FlagBuilder::read();
    /// let execute = FlagBuilder::execute();
    /// let new = read.and(execute);
    /// assert_eq!(new, FlagBuilder::new().toggle_read().toggle_execute());
    /// ```
    pub const fn and(self, other: Self) -> Self {
        let read = self.read || other.read;
        let write = self.write || other.write;
        let execute = self.execute || other.execute;
        let cow = self.cow || other.cow;
        let private = self.private || other.private;
        let shared = self.shared || other.shared;

        Self {
            read,
            write,
            execute,
            cow,
            private,
            shared,
        }
    }

    #[must_use]
    /// Turn off all flags in self that are on in other.
    ///
    /// You can think of this as `self &! other` on each field.
    ///
    /// ```
    /// # use reedos_address_space::FlagBuilder;
    /// let read_execute = FlagBuilder::read().toggle_execute();
    /// let execute = FlagBuilder::execute();
    /// let new = read_execute.but_not(execute);
    /// assert_eq!(new, FlagBuilder::new().toggle_read());
    /// ```
    pub const fn but_not(self, other: Self) -> Self {
        let read = self.read && !other.read;
        let write = self.write && !other.write;
        let execute = self.execute && !other.execute;
        let cow = self.cow && !other.cow;
        let private = self.private && !other.private;
        let shared = self.shared && !other.shared;

        Self {
            read,
            write,
            execute,
            cow,
            private,
            shared,
        }
    }
}<|MERGE_RESOLUTION|>--- conflicted
+++ resolved
@@ -1,15 +1,9 @@
 use std::sync::Arc;
 
 use crate::data_source::DataSource;
-
-<<<<<<< HEAD
-pub const PAGE_SIZE: usize = 4096;
-pub const VADDR_MAX: usize = (1 << 38) - 1;
-=======
 
 pub const PAGE_SIZE: usize = 4096;
 pub const VADDR_MAX: usize = (1 << 38) - 1; // 2^39 is RISC target. 2^27-1 VA's. Each VA is 9 * 3 VPN bit offsets, and 12 page offset bits..*
->>>>>>> c9e06977
 
 type VirtualAddress = usize;
 
@@ -21,15 +15,9 @@
     flags: FlagBuilder
 }
 
-<<<<<<< HEAD
-impl MapEntry {
-    #[must_use] // <- not using return value of "new" doesn't make sense, so warn
-    pub fn new(source: Arc<dyn DataSource>, offset: usize, span: usize, addr: usize, flags: FlagBuilder) -> MapEntry {
-=======
 impl<'a> MapEntry<'a> {
     #[must_use] // <- not using return value of "new" doesn't make sense, so warn
     pub fn new(source: Arc<dyn DataSource + 'a>, offset: usize, span: usize, addr: usize, flags: FlagBuilder) -> MapEntry<'a> {
->>>>>>> c9e06977
         MapEntry {
             source: source.clone(),
             offset,
@@ -44,11 +32,7 @@
 /// An address space. Can't live longer than the MapEntries in it?
 pub struct AddressSpace<'b>{
     name: String,
-<<<<<<< HEAD
-    mappings: Vec<MapEntry>, // see below for comments
-=======
     mappings: Vec<MapEntry<'b>>, // see below for comments
->>>>>>> c9e06977
 }
 
 // comments about storing mappings
@@ -76,41 +60,18 @@
     /// # Errors
     /// If the desired mapping is invalid.
     /// TODO: how does our test in lib.rs succeed?
-<<<<<<< HEAD
-    // pub fn add_mapping<'a, D: DataSource + 'a>(
-    //     &'a mut self,
-    pub fn add_mapping<D: DataSource + 'static>(
-=======
     /// ANSWER: The test in lib.rs makes two mapppings — one at addr 0 of span 1, the other at addr PAGE_SIZE with span 0.
     /// The test asserts that the first mapping doesn't return 0, which is true because we return addr_iter + PAGE_SIZE, 
     /// which = 2*PAGE_SIZE when offset is 0 and span is 1. The second mapping 
     // pub fn add_mapping<'a, D: DataSource + 'a>(
     //     &'a mut self,
     pub fn add_mapping<D: DataSource + 'c>(
->>>>>>> c9e06977
         &mut self,
         source: Arc<D>,
         offset: usize,
         span: usize,
         flags: FlagBuilder,
     ) -> Result<VirtualAddress, &str> {
-<<<<<<< HEAD
-        let mut addr_iter = PAGE_SIZE; // let's not map page 0
-        let mut gap;
-        for mapping in &self.mappings {
-            gap = mapping.addr - addr_iter;
-            if gap > span + 2 * PAGE_SIZE {
-                break;
-            }
-            addr_iter = mapping.addr + mapping.span;
-        }
-        if addr_iter + span + 2 * PAGE_SIZE < VADDR_MAX {
-            let mapping_addr = addr_iter + PAGE_SIZE;
-            let new_mapping = MapEntry::new(source, offset, span, mapping_addr, flags);
-            self.mappings.push(new_mapping);
-            self.mappings.sort_by(|a, b| a.addr.cmp(&b.addr));
-            return Ok(mapping_addr);
-=======
         let mut addr_iter = PAGE_SIZE; // let's not map page 0. addr_iter our running placeholder for where there might be space in the memory.
         let mut gap;
         for mapping in &self.mappings { // look to the next mapping
@@ -131,7 +92,6 @@
             self.mappings.push(new_mapping); // add new mapping to end
             self.mappings.sort_by(|a, b| a.addr.cmp(&b.addr)); // put it in order of addresses
             return Ok(mapping_addr); // no error, result type of usize (called VirtualAddress)
->>>>>>> c9e06977
         }
         Err("out of address space!")
     }
@@ -140,11 +100,7 @@
     ///
     /// # Errors
     /// If there is insufficient room subsequent to `start`.
-<<<<<<< HEAD
-    pub fn add_mapping_at<D: DataSource + 'static>(
-=======
     pub fn add_mapping_at<D: DataSource + 'c>(
->>>>>>> c9e06977
         &mut self,
         source: Arc<D>,
         offset: usize,
@@ -176,11 +132,7 @@
     /// # Errors
     /// If the mapping could not be removed.
     pub fn remove_mapping<D: DataSource>(
-<<<<<<< HEAD
-        &self,
-=======
         &mut self,
->>>>>>> c9e06977
         source: Arc<D>,
         start: VirtualAddress,
     ) -> Result<(), &str> {
@@ -204,15 +156,6 @@
         &self,
         addr: VirtualAddress,
         access_type: FlagBuilder,
-<<<<<<< HEAD
-    ) -> Result<(Arc<D>, usize), &str> {
-        todo!();
-    }
-
-    /// Helper function for looking up mappings
-    fn get_mapping_for_addr(&self, addr: VirtualAddress) -> Result<MapEntry, &str> {
-        todo!();
-=======
     ) -> Result<(Arc<dyn DataSource + 'c>, usize), &str> {
         for mapping in &self.mappings {
             if mapping.addr == addr {
@@ -240,7 +183,6 @@
             }
         }
         Err("no mapping found at that address")
->>>>>>> c9e06977
     }
 }
 
